/* ----------------------------------------------------------------------------
  Copyright (c) 2021, Microsoft Research, Daan Leijen
  This is free software; you can redistribute it and/or modify it 
  under the terms of the MIT License. A copy of the License can be 
  found in the LICENSE file at the root of this distribution.

  AMD64 (x86_64) System V calling convention as used on Solaris, Linux, FreeBSD, macOS, etc.
  - <https://en.wikipedia.org/wiki/X86_calling_conventions>
  - <http://chamilo2.grenet.fr/inp/courses/ENSIMAG3MM1LDB/document/doc_abi_ia64.pdf>, page 21
  - <http://www.agner.org/optimize/calling_conventions.pdf>, page 10

  Primitives to switch stacks:
 
    typedef uint8_t mp_jmp_buf_t[MP_JMPBUF_SIZE];  // machine word aligned
  
    bool     mp_setjmp ( mp_jmp_buf_t jmpbuf );
    void     mp_longjmp( mp_jmp_buf_t jmpbuf );
    void* mp_stack_enter(void* stack_base, void* stack_commit_limit, void* stack_limit, mp_jmpbuf_t** return_jmp, 
                         void (*fun)(void* arg, void* trapframe), void* arg);

  `mp_stack_enter` enters a fresh stack and runs `fun(arg)`; it also receives 
  a (pointer to a pointer to a) return jmpbuf to which it longjmp's on return.
-----------------------------------------------------------------------------*/

/*
jmpbuf layout 
   0: rip
   8: rbx
  16: rsp
  24: rbp
  32: r12
  40: r13
  48: r14
  56: r15
  64: mxcsr, sse status register (32 bits)
  68: fpcr, fpu control word (16 bits)  
  70: unused  
  72: sizeof jmpbuf
*/

#ifdef __MACH__  
/* on macOS the compiler adds underscores to cdecl functions */
.global _mp_setjmp
.global _mp_longjmp
.global _mp_stack_enter
#else
.global mp_setjmp
.global mp_longjmp
.global mp_stack_enter
.type mp_setjmp,%function
.type mp_longjmp,%function
.type mp_stack_enter,%function
#endif

_mp_setjmp:
mp_setjmp:                   /* rdi: jmpbuf */
  movq    (%rsp), %rax       /* rip: return address is on the stack */
  leaq    8 (%rsp), %rcx     /* rsp - return address */

  movq    %rax,  0 (%rdi)    /* save registers */
  movq    %rbx,  8 (%rdi)    
  movq    %rcx, 16 (%rdi)
  movq    %rbp, 24 (%rdi)
  movq    %r12, 32 (%rdi)
  movq    %r13, 40 (%rdi)
  movq    %r14, 48 (%rdi)
  movq    %r15, 56 (%rdi)

  stmxcsr 64 (%rdi)          /* save sse control word */
  fnstcw  68 (%rdi)          /* save fpu control word */
  
  xor     %rax, %rax         /* return 0 */
  ret


_mp_longjmp:
mp_longjmp:                  /* rdi: jmp_buf */ 

  movq   8 (%rdi), %rbx       /* restore registers */
  movq  16 (%rdi), %rsp       /* switch stack */
  movq  24 (%rdi), %rbp
  movq  32 (%rdi), %r12
  movq  40 (%rdi), %r13
  movq  48 (%rdi), %r14
  movq  56 (%rdi), %r15

  /*fnclex*/                  /* clear fpu exception flags */
  ldmxcsr 64 (%rdi)           /* restore sse control word */
  fldcw   68 (%rdi)           /* restore fpu control word */
    
  movq  $1, %rax            
  jmpq  *(%rdi)               /* and jump to rip */



/* enter stack 
   rdi: gstack pointer, 
   rsi: stack commit limit    (ignored on unix)
   rdx: stack limit           (ignored on unix)
   rcx: jmpbuf_t**            return jmpbuf indirect pointer (used for backtraces only)
   r8:  function to run
   r9:  argument to pass to the function 
*/

/* DWARF unwind info instructions: <http://dwarfstd.org/doc/DWARF5.pdf> 
   Register mapping: <https://raw.githubusercontent.com/wiki/hjl-tools/x86-psABI/x86-64-psABI-1.0.pdf> (page 61)
*/
#define DW_def_cfa_expression     0x0F  
#define DW_expression             0x10      
#define DW_val_expression         0x16        
#define DW_OP_deref               0x06        
#define DW_OP_breg(r)             (0x70+r)    /* push `register + ofs` */
#define DW_OP_plus_uconst         0x23
#define DW_OP_lit(n)              (0x30+n)
#define DW_OP_minus               0x1C
#define DW_REG_rip                16
#define DW_REG_rax                0
#define DW_REG_rdx                1
#define DW_REG_rcx                2
#define DW_REG_rbx                3
#define DW_REG_rbp                6
#define DW_REG_rsp                7

_mp_stack_enter:
mp_stack_enter:
<<<<<<< HEAD
  .cfi_startproc  
  .cfi_signal_frame
=======
  .cfi_startproc
>>>>>>> 492b199c
  movq    (%rsp), %r11        /* rip */
  
  /* switch stack */
  andq    $~0x0F, %rdi        /* align down to 16 bytes */
  subq    $16, %rdi
  movq    %rcx, (%rdi)
  movq    %rdi, %rsp          /* and switch stack */  

  /* unwind info: set cfa and rip from the current mp_jmpbuf_t return point 
     todo: use .cfi_return_column?
     note: the expression calculates the _address_ that contains the new value of the target register.
           the return jmpbuf_t* is: ((%rsx)) == DW_OP_breg(DW_REG_rsx), 0, DW_OP_DEREF, DW_OP_deref
  */           
  .cfi_remember_state
  .cfi_escape DW_def_cfa_expression,     6, DW_OP_breg(DW_REG_rsp), 0, DW_OP_deref, DW_OP_deref, DW_OP_plus_uconst, 16
  .cfi_escape DW_expression, DW_REG_rip, 4, DW_OP_breg(DW_REG_rsp), 0, DW_OP_deref, DW_OP_deref

  movq    %r9, %rdi           /* pass the function argument */
  xorq    %rsi, %rsi          /* no trap frame */
  callq   *%r8                /* and call the function */
  
  /* we should never get here (but the called function should longjmp, see `mprompt.c:mp_mprompt_stack_entry`) */
  #ifdef __MACH__
  callq   _abort
  #else
  callq   abort
  #endif

  .cfi_restore_state
  movq    (%rsp), %rdi        /* load jmpbuf_t* and longjmp */
  movq    (%rdi), %rdi
  jmp     mp_longjmp        

  .cfi_endproc



_mp_stack_enterx:
mp_stack_enterx:
  .cfi_startproc  
  movq    (%rsp), %r11        /* rip */
  
  /* switch stack */
  andq    $~0x0F, %rdi        /* align down to 16 bytes */
  movq    %rdi, %rsp          /* and switch stack */  
  
  /* unwind info: set rbx, rbp, rsp, and rip from the current mp_jmpbuf_t return point 
     todo: on macOS, this seems to trigger a bug when running in lldb on a throw
     note: the expression calculates the _address_ that contains the new value of the target register.
           the return jmpbuf_t* is: (%rbx) == DW_OP_breg(DW_REG_rbx), 0, DW_OP_DEREF
  */
  .cfi_escape DW_expression, DW_REG_rbx, 5, DW_OP_breg(DW_REG_rbx), 0, DW_OP_deref, DW_OP_plus_uconst, 8
  .cfi_escape DW_def_cfa_expression,     5, DW_OP_breg(DW_REG_rbx), 0, DW_OP_deref, DW_OP_plus_uconst, 16
  .cfi_escape DW_expression, DW_REG_rbp, 5, DW_OP_breg(DW_REG_rbx), 0, DW_OP_deref, DW_OP_plus_uconst, 24 
  .cfi_escape DW_expression, DW_REG_rip, 3, DW_OP_breg(DW_REG_rbx), 0, DW_OP_deref

  pushq   %r11                
  .cfi_def_cfa_offset 8

  /* use rbp to be more compatible with unwinding */
  pushq   %rbp
  .cfi_def_cfa_offset 16
  .cfi_offset rbp, -16
  movq    %rsp, %rbp
  .cfi_def_cfa_register rbp 

  pushq   %rbx                /* save non-volatile rbx */
  .cfi_adjust_cfa_offset 8
  /* .cfi_rel_offset %rbx, 0 */  /* hide to ensure unwinding uses the current rbx */
  movq    %rcx, %rbx          /* and put the jmpbuf_t** in rbx so it can be used for a backtrace */
  .cfi_register rcx, rbx 
  subq    $8, %rsp            /* align stack */
  .cfi_adjust_cfa_offset 8
  
  movq    %r9, %rdi           /* pass the function argument */
  xorq    %rsi, %rsi          /* no trap frame */
  callq   *%r8                /* and call the function */
  
  /* we should never get here (but the called function should longjmp, see `mprompt.c:mp_mprompt_stack_entry`) */
  #ifdef __MACH__
  callq   _abort
  #else
  callq   abort
  #endif

  movq    (%rbx), %rdi        /* load jmpbuf_t* and longjmp */
  jmp     mp_longjmp        

<<<<<<< HEAD
  .cfi_endproc

=======
  mov     %rbp, %rsp
  pop     %rbp
  .cfi_def_cfa rsp,8
  ret
  .cfi_endproc
>>>>>>> 492b199c
<|MERGE_RESOLUTION|>--- conflicted
+++ resolved
@@ -123,12 +123,8 @@
 
 _mp_stack_enter:
 mp_stack_enter:
-<<<<<<< HEAD
   .cfi_startproc  
   .cfi_signal_frame
-=======
-  .cfi_startproc
->>>>>>> 492b199c
   movq    (%rsp), %r11        /* rip */
   
   /* switch stack */
@@ -217,13 +213,5 @@
   movq    (%rbx), %rdi        /* load jmpbuf_t* and longjmp */
   jmp     mp_longjmp        
 
-<<<<<<< HEAD
   .cfi_endproc
 
-=======
-  mov     %rbp, %rsp
-  pop     %rbp
-  .cfi_def_cfa rsp,8
-  ret
-  .cfi_endproc
->>>>>>> 492b199c
